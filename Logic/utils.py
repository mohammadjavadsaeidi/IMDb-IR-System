--- conflicted
+++ resolved
@@ -1,5 +1,4 @@
 from typing import Dict, List
-<<<<<<< HEAD
 from Logic.core.search import SearchEngine
 from Logic.core.spell_correction import SpellCorrection
 from Logic.core.snippet import Snippet
@@ -15,17 +14,6 @@
 
 movies_dataset = loads_documents_json()
 search_engine = SearchEngine()
-=======
-from .core.search import SearchEngine
-from .core.utility.spell_correction import SpellCorrection
-from .core.utility.snippet import Snippet
-from .core.indexer.indexes_enum import Indexes, Index_types
-import json
-
-movies_dataset = None  # TODO: load your movies dataset (from the json file you saved your indexes in), here
-# You can refer to `get_movie_by_id` to see how this is used.
-# search_engine = SearchEngine()
->>>>>>> ab4e92b6
 
 
 def correct_text(text: str, all_documents: List[str]) -> str:
@@ -44,14 +32,8 @@
     str
         The corrected form of the given text
     """
-<<<<<<< HEAD
     spell_correction_obj = SpellCorrection(all_documents)
     text = spell_correction_obj.spell_check(text)
-=======
-    # TODO: You can add any preprocessing steps here, if needed!
-    # spell_correction_obj = SpellCorrection(all_documents)
-    # text = spell_correction_obj.spell_check(text)
->>>>>>> ab4e92b6
     return text
 
 
@@ -91,18 +73,10 @@
     list
     Retrieved documents with snippet
     """
-<<<<<<< HEAD
     weights_dic = {index: weight for index, weight in zip(['stars', 'genres', 'summaries'], weights)}
     return search_engine.search(
         query, method, weights_dic, max_results=max_result_count, safe_ranking=True
     )
-=======
-    # weights = ...  # TODO
-    # return search_engine.search(
-    #     query, method, weights, max_results=max_result_count, safe_ranking=True
-    # )
-    return None
->>>>>>> ab4e92b6
 
 
 def get_movie_by_id(id: str, movies_dataset: List[Dict[str, str]]) -> Dict[str, str]:
@@ -122,7 +96,6 @@
     dict
         The movie with the given id
     """
-<<<<<<< HEAD
     result = movies_dataset.get(
         id,
         {
@@ -163,26 +136,4 @@
     """
     preprocessor = Preprocessor([text])
     cleaned_text = preprocessor.preprocess()
-    return cleaned_text
-=======
-    # result = movies_dataset.get(
-    #     id,
-    #     {
-    #         "Title": "This is movie's title",
-    #         "Summary": "This is a summary",
-    #         "URL": "https://www.imdb.com/title/tt0111161/",
-    #         "Cast": ["Morgan Freeman", "Tim Robbins"],
-    #         "Genres": ["Drama", "Crime"],
-    #         "Image_URL": "https://m.media-amazon.com/images/M/MV5BNDE3ODcxYzMtY2YzZC00NmNlLWJiNDMtZDViZWM2MzIxZDYwXkEyXkFqcGdeQXVyNjAwNDUxODI@._V1_.jpg",
-    #     },
-    # )
-
-    # result["Image_URL"] = (
-    #     "https://m.media-amazon.com/images/M/MV5BNDE3ODcxYzMtY2YzZC00NmNlLWJiNDMtZDViZWM2MzIxZDYwXkEyXkFqcGdeQXVyNjAwNDUxODI@._V1_.jpg"  # a default picture for selected movies
-    # )
-    # result["URL"] = (
-    #     f"https://www.imdb.com/title/{result['id']}"  # The url pattern of IMDb movies
-    # )
-    # return result
-    return None
->>>>>>> ab4e92b6
+    return cleaned_text