--- conflicted
+++ resolved
@@ -10,7 +10,9 @@
 from Logic.core.link_analysis.analyzer import LinkAnalyzer
 from Logic.core.indexer.index_reader import Index_reader, Indexes
 
-snippet_obj = Snippet()
+snippet_obj = Snippet(
+    number_of_words_on_each_side=5
+)  # You can change this parameter, if needed.
 
 
 class color(Enum):
@@ -66,13 +68,6 @@
 
 
 def search_handling(
-<<<<<<< HEAD
-        search_button,
-        search_term,
-        search_max_num,
-        search_weights,
-        search_method,
-=======
     search_button,
     search_term,
     search_max_num,
@@ -83,7 +78,6 @@
     lamda,
     filter_button,
     num_filter_results,
->>>>>>> ab4e92b6
 ):
     if filter_button:
         if "search_results" in st.session_state:
@@ -138,7 +132,7 @@
         return
 
     if search_button:
-        corrected_query = utils.correct_text(search_term, utils.all_documents)
+        corrected_query = utils.correct_text(search_term, utils.movies_dataset)
 
         if corrected_query != search_term:
             st.warning(f"Your search terms were corrected to: {corrected_query}")
